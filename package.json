{
	"name": "ytmusic-api",
<<<<<<< HEAD
	"version": "5.2.4",
=======
	"version": "5.2.1",
>>>>>>> 939ef8f3
	"description": "YouTube Music API",
	"main": "dist/index.js",
	"types": "dist/index.d.ts",
	"author": "zS1L3NT <dev@zectan.com> (http://www.zectan.com)",
	"license": "GPL-3.0",
	"repository": {
		"type": "git",
		"url": "https://github.com/zS1L3NT/ts-npm-ytmusic-api"
	},
	"scripts": {
		"build": "tsc && rm tsconfig.tsbuildinfo",
		"clean": "tsc --noEmit && eslint src --fix && prettier src --write && rm tsconfig.tsbuildinfo"
	},
	"dependencies": {
		"arktype": "1.0.29-alpha",
		"axios": "^0.27.2",
<<<<<<< HEAD
		"https-proxy-agent": "^7.0.2",
=======
>>>>>>> 939ef8f3
		"tough-cookie": "^4.1.2"
	},
	"devDependencies": {
		"@types/tough-cookie": "^4.0.2",
		"@typescript-eslint/eslint-plugin": "latest",
		"@typescript-eslint/parser": "latest",
		"bun-types": "^1.0.18-1",
		"eslint": "latest",
		"eslint-config-prettier": "latest",
		"eslint-plugin-simple-import-sort": "latest",
		"prettier": "latest",
		"typescript": "latest"
	},
	"keywords": [
		"youtube",
		"music",
		"api"
	]
}<|MERGE_RESOLUTION|>--- conflicted
+++ resolved
@@ -1,10 +1,6 @@
 {
 	"name": "ytmusic-api",
-<<<<<<< HEAD
-	"version": "5.2.4",
-=======
 	"version": "5.2.1",
->>>>>>> 939ef8f3
 	"description": "YouTube Music API",
 	"main": "dist/index.js",
 	"types": "dist/index.d.ts",
@@ -21,10 +17,7 @@
 	"dependencies": {
 		"arktype": "1.0.29-alpha",
 		"axios": "^0.27.2",
-<<<<<<< HEAD
 		"https-proxy-agent": "^7.0.2",
-=======
->>>>>>> 939ef8f3
 		"tough-cookie": "^4.1.2"
 	},
 	"devDependencies": {
